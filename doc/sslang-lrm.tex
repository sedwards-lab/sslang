--- conflicted
+++ resolved
@@ -154,7 +154,11 @@
 \textit{SE, JH:} Facility for efficient code generation with compile-time
 constants (should this be syntactically different?).
 
-<<<<<<< HEAD
+\textit{JH:} provide some FFI that supports callback, to interface with both
+blocking and non-blocking functions.
+
+\textit{JH:} provide some kind of immediately effectful print statement.
+
 \subsection{IR}
 
 \begin{itemize}
@@ -163,12 +167,6 @@
 \item Function application
 \item Pattern matching
 \end{itemize}
-=======
-\textit{JH:} provide some FFI that supports callback, to interface with both
-blocking and non-blocking functions.
-
-\textit{JH:} provide some kind of immediately effectful print statement.
->>>>>>> 242f8031
 
 \section{Overview}
 
